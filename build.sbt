name := "youi"
organization in ThisBuild := "io.youi"
version in ThisBuild := "0.5.3-SNAPSHOT"
scalaVersion in ThisBuild := "2.12.3"
crossScalaVersions in ThisBuild := List("2.12.3", "2.11.11")
resolvers in ThisBuild += Resolver.sonatypeRepo("releases")
resolvers in ThisBuild += Resolver.sonatypeRepo("snapshots")
scalacOptions in ThisBuild ++= Seq("-unchecked", "-deprecation")

val profigVersion = "1.1.1"
val pixiJsVersion = "4.5.3"
val scribeVersion = "1.4.5"
val powerScalaVersion = "2.0.5"
val reactifyVersion = "2.1.0"
val akkaVersion = "2.5.3"
val scalaJSDOM = "0.9.3"
val httpAsyncClientVersion = "4.1.3"
val httpMimeVersion = "4.5.3"
val circeVersion = "0.8.0"
val uaDetectorVersion = "2014.10"
val undertowVersion = "1.4.18.Final"
val uPickleVersion = "0.4.4"
val closureCompilerVersion = "v20170423"
val hasherVersion = "1.2.1"
val canvgVersion = "1.4.0_1"
val openTypeVersion = "0.7.1_2"
val picaVersion = "3.0.5"
val jSoupVersion = "1.10.3"
val scalaXMLVersion = "1.0.6"
val scalacticVersion = "3.0.3"
val scalaTestVersion = "3.0.3"
val scalaCheckVersion = "1.13.4"

lazy val root = project.in(file("."))
  .aggregate(
<<<<<<< HEAD
    coreJS, coreJVM, stream, communicationJS, communicationJVM, dom, client, server, serverUndertow, uiJS, uiJVM,
    hypertext, canvasJS, canvasJVM, optimizer, appJS, appJVM, templateJS, templateJVM, exampleJS, exampleJVM
=======
    coreJS, coreJVM, spatialJS, spatialJVM, stream, communicationJS, communicationJVM, dom, client, server,
    serverUndertow, uiJS, uiJVM, optimizer, appJS, appJVM, templateJS, templateJVM, exampleJS, exampleJVM
>>>>>>> 961c483c
  )
  .settings(
    resolvers += "Artima Maven Repository" at "http://repo.artima.com/releases",
    publish := {},
    publishLocal := {}
  )

lazy val core = crossProject.in(file("core"))
  .settings(
    name := "youi-core",
    description := "Core functionality leveraged and shared by most other sub-projects of YouI.",
    resolvers += "Artima Maven Repository" at "http://repo.artima.com/releases",
    libraryDependencies ++= Seq(
      "org.scala-lang" % "scala-reflect" % scalaVersion.value,
      "com.outr" %%% "profig" % profigVersion,
      "com.outr" %%% "scribe" % scribeVersion,
      "com.outr" %%% "reactify" % reactifyVersion,
      "org.scalactic" %%% "scalactic" % scalacticVersion,
      "org.scalatest" %%% "scalatest" % scalaTestVersion % "test"
    ),
    libraryDependencies ++= Seq(
      "io.circe" %%% "circe-core",
      "io.circe" %%% "circe-generic",
      "io.circe" %%% "circe-parser"
    ).map(_ % circeVersion)
  )
  .jvmSettings(
    libraryDependencies ++= Seq(
      "com.typesafe.akka" %% "akka-actor" % akkaVersion
    )
  )
  .jsSettings(
    libraryDependencies ++= Seq(
      "org.scala-js" %%% "scalajs-dom" % scalaJSDOM
    )
  )

lazy val coreJS = core.js
lazy val coreJVM = core.jvm

lazy val spatial = crossProject.in(file("spatial"))
  .settings(
    name := "youi-spatial",
    libraryDependencies ++= Seq(
      "org.scalactic" %%% "scalactic" % scalacticVersion,
      "org.scalatest" %%% "scalatest" % scalaTestVersion % "test",
      "org.scalacheck" %% "scalacheck" % scalaCheckVersion % "test"
    )
  )
  .jsSettings(
    test := ()
  )
  .dependsOn(core)

lazy val spatialJS = spatial.js
lazy val spatialJVM = spatial.jvm

lazy val stream = project.in(file("stream"))
  .settings(
    name := "youi-stream",
    libraryDependencies ++= Seq(
      "org.powerscala" %% "powerscala-io" % powerScalaVersion
    )
  )
  .dependsOn(coreJVM)

lazy val dom = project.in(file("dom"))
  .enablePlugins(ScalaJSPlugin)
  .settings(
    name := "youi-dom",
    libraryDependencies += "com.outr" %% "profig" % profigVersion
  )
  .dependsOn(coreJS)
  .dependsOn(stream % "compile")

lazy val client = project.in(file("client"))
  .settings(
    name := "youi-client",
    libraryDependencies ++= Seq(
      "org.apache.httpcomponents" % "httpasyncclient" % httpAsyncClientVersion,
      "org.apache.httpcomponents" % "httpmime" % httpMimeVersion,
      "org.powerscala" %% "powerscala-io" % powerScalaVersion,
      "org.scalactic" %%% "scalactic" % scalacticVersion,
      "org.scalatest" %%% "scalatest" % scalaTestVersion % "test"
    )
  )
  .dependsOn(coreJVM)

lazy val server = project.in(file("server"))
  .settings(
    name := "youi-server",
    libraryDependencies ++= Seq(
      "net.sf.uadetector" % "uadetector-resources" % uaDetectorVersion,
      "org.scalactic" %% "scalactic" % scalacticVersion,
      "org.scalatest" %% "scalatest" % scalaTestVersion % "test"
    )
  )
  .dependsOn(coreJVM, stream)

lazy val serverUndertow = project.in(file("serverUndertow"))
  .settings(
    name := "youi-server-undertow",
    libraryDependencies ++= Seq(
      "io.undertow" % "undertow-core" % undertowVersion,
      "org.scalactic" %% "scalactic" % scalacticVersion,
      "org.scalatest" %% "scalatest" % scalaTestVersion % "test"
    )
  )
  .dependsOn(server)

lazy val communication = crossProject.in(file("communication"))
  .settings(
    name := "youi-communication",
    libraryDependencies ++= Seq(
      "com.lihaoyi" %%% "upickle" % uPickleVersion,
      "org.scalactic" %%% "scalactic" % scalacticVersion,
      "org.scalatest" %%% "scalatest" % scalaTestVersion % "test"
    )
  )
  .dependsOn(core)

lazy val communicationJS = communication.js
lazy val communicationJVM = communication.jvm.dependsOn(server)

lazy val ui = crossProject.in(file("ui"))
  .settings(
    name := "youi-ui"
  )
  .jsSettings(
    test := (),
    libraryDependencies ++= Seq(
      "com.outr" %%% "scalajs-pixijs" % pixiJsVersion,
      "com.outr" %%% "canvg-scala-js" % canvgVersion,
      "com.outr" %%% "opentype-scala-js" % openTypeVersion,
      "com.outr" %%% "pica-scala-js" % picaVersion
    )
  )
  .dependsOn(core, spatial)

lazy val uiJS = ui.js.dependsOn(dom)
lazy val uiJVM = ui.jvm

lazy val hypertext = project.in(file("hypertext"))
  .enablePlugins(ScalaJSPlugin)
  .settings(
    name := "youi-hypertext"
  )
  .dependsOn(dom)

lazy val canvas = crossProject.in(file("canvas"))
  .settings(
    name := "youi-canvas"
  )
  .jsSettings(
    test := (),
    libraryDependencies ++= Seq(
      "com.outr" %%% "canvg-scala-js" % canvgVersion,
      "com.outr" %%% "opentype-scala-js" % openTypeVersion,
      "com.outr" %%% "pica-scala-js" % picaVersion
    )
  )
  .dependsOn(core)

lazy val canvasJS = canvas.js.dependsOn(dom)
lazy val canvasJVM = canvas.jvm

lazy val optimizer = project.in(file("optimizer"))
  .settings(
    name := "youi-optimizer",
    description := "Provides optimization functionality for application development.",
    fork := true,
    libraryDependencies ++= Seq(
      "com.google.javascript" % "closure-compiler" % closureCompilerVersion,
      "org.powerscala" %% "powerscala-io" % powerScalaVersion,
      "com.outr" %% "scribe" % scribeVersion,
      "com.outr" %% "hasher" % hasherVersion
    )
  )
  .dependsOn(stream)

lazy val app = crossProject.in(file("app"))
  .settings(
    name := "youi-app",
    libraryDependencies ++= Seq(
      "org.scalactic" %%% "scalactic" % scalacticVersion,
      "org.scalatest" %%% "scalatest" % scalaTestVersion % "test"
    )
  )
  .jsSettings(
    test := ()
  )
  .dependsOn(core, communication, ui)

lazy val appJS = app.js
lazy val appJVM = app.jvm

lazy val template = crossProject.in(file("template"))
  .settings(
    name := "youi-template"
  )
  .jsSettings(
    test := (),
    artifactPath in (Compile, fastOptJS) := (resourceManaged in Compile).value / "application.js",
    artifactPath in (Compile, fullOptJS) := (resourceManaged in Compile).value / "application.js",
    crossTarget in fastOptJS := baseDirectory.value / ".." / "jvm" / "src" / "main" / "resources" / "app",
    crossTarget in fullOptJS := baseDirectory.value / ".." / "jvm" / "src" / "main" / "resources" / "app",
    crossTarget in packageJSDependencies := baseDirectory.value / ".." / "jvm" / "src" / "main" / "resources" / "app",
    skip in packageJSDependencies := false
  )
  .jvmSettings(
    fork := true,
    libraryDependencies ++= Seq(
      "org.powerscala" %% "powerscala-io" % powerScalaVersion
    ),
    assemblyJarName in assembly := "youi-template.jar"
  )
  .dependsOn(app)

lazy val templateJS = template.js
lazy val templateJVM = template.jvm.dependsOn(serverUndertow, optimizer)

lazy val example = crossProject.in(file("example"))
  .settings(
    name := "youi-example"
  )
  .jsSettings(
    test := (),
    crossTarget in fastOptJS := baseDirectory.value / ".." / "jvm" / "src" / "main" / "resources" / "app",
    crossTarget in fullOptJS := baseDirectory.value / ".." / "jvm" / "src" / "main" / "resources" / "app",
    crossTarget in packageJSDependencies := baseDirectory.value / ".." / "jvm" / "src" / "main" / "resources" / "app",
    crossTarget in packageMinifiedJSDependencies := baseDirectory.value / ".." / "jvm" / "src" / "main" / "resources" / "app",
    skip in packageJSDependencies := false
  )
  .jvmSettings(
    libraryDependencies ++= Seq(
      "org.scala-lang" % "scala-reflect" % scalaVersion.value,
      "org.scala-lang.modules" %% "scala-xml" % scalaXMLVersion
    )
  )
  .dependsOn(app, template)

lazy val exampleJS = example.js
lazy val exampleJVM = example.jvm.dependsOn(serverUndertow)

lazy val utilities = project.in(file("utilities"))
  .settings(
    name := "youi-utilities",
    libraryDependencies ++= Seq(
      "org.jsoup" % "jsoup" % jSoupVersion,
      "org.powerscala" %% "powerscala-io" % powerScalaVersion
    )
  )
  .dependsOn(coreJVM)<|MERGE_RESOLUTION|>--- conflicted
+++ resolved
@@ -33,13 +33,8 @@
 
 lazy val root = project.in(file("."))
   .aggregate(
-<<<<<<< HEAD
-    coreJS, coreJVM, stream, communicationJS, communicationJVM, dom, client, server, serverUndertow, uiJS, uiJVM,
-    hypertext, canvasJS, canvasJVM, optimizer, appJS, appJVM, templateJS, templateJVM, exampleJS, exampleJVM
-=======
     coreJS, coreJVM, spatialJS, spatialJVM, stream, communicationJS, communicationJVM, dom, client, server,
     serverUndertow, uiJS, uiJVM, optimizer, appJS, appJVM, templateJS, templateJVM, exampleJS, exampleJVM
->>>>>>> 961c483c
   )
   .settings(
     resolvers += "Artima Maven Repository" at "http://repo.artima.com/releases",
